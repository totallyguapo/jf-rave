import gin
import numpy as np
import pytorch_lightning as pl
import torch
from einops import rearrange
from sklearn.decomposition import PCA

import rave.core

from .blocks import VariationalEncoder


class WarmupCallback(pl.Callback):

    def __init__(self) -> None:
        super().__init__()
        self.state = {'training_steps': 0}

    def on_train_batch_start(self, trainer, pl_module, batch,
                             batch_idx) -> None:
        if self.state['training_steps'] >= pl_module.warmup:
            pl_module.warmed_up = True
        self.state['training_steps'] += 1

    def state_dict(self):
        return self.state.copy()

    def load_state_dict(self, state_dict):
        self.state.update(state_dict)


@gin.configurable
class RAVE(pl.LightningModule):

    def __init__(self, latent_size, pqmf, sampling_rate, loudness, encoder,
                 decoder, discriminator, phase_1_duration, gan_loss,
<<<<<<< HEAD
                 feature_match, valid_signal_crop, n_channels=1):
=======
                 feature_match, valid_signal_crop, feature_matching_fun,
                 num_skipped_features):
>>>>>>> 92be8f61
        super().__init__()

        self.pqmf = pqmf(n_channels=n_channels)
        self.loudness = loudness()
        self.encoder = encoder(n_channels=n_channels)
        self.decoder = decoder(n_channels=n_channels)
        self.discriminator = discriminator(n_channels=n_channels)

        self.gan_loss = gan_loss

        self.register_buffer("latent_pca", torch.eye(latent_size))
        self.register_buffer("latent_mean", torch.zeros(latent_size))
        self.register_buffer("fidelity", torch.zeros(latent_size))

        self.latent_size = latent_size

        self.automatic_optimization = False

        self.warmup = phase_1_duration
        self.warmed_up = False
        self.sr = sampling_rate
        self.feature_match = feature_match
        self.valid_signal_crop = valid_signal_crop
<<<<<<< HEAD
        self.n_channels = n_channels
=======
        self.feature_matching_fun = feature_matching_fun
        self.num_skipped_features = num_skipped_features
>>>>>>> 92be8f61

        self.eval_number = 0

        self.register_buffer("receptive_field", torch.tensor([0, 0]).long())

    def configure_optimizers(self):
        gen_p = list(self.encoder.parameters())
        gen_p += list(self.decoder.parameters())
        dis_p = list(self.discriminator.parameters())

        gen_opt = torch.optim.Adam(gen_p, 1e-4, (.5, .9))
        dis_opt = torch.optim.Adam(dis_p, 1e-4, (.5, .9))

        return gen_opt, dis_opt

    def split_features(self, features):
        feature_true = []
        feature_fake = []
        for scale in features:
            true, fake = zip(*map(
                lambda x: torch.split(x, x.shape[0] // 2, 0),
                scale,
            ))
            feature_true.append(true)
            feature_fake.append(fake)
        return feature_true, feature_fake

    def training_step(self, batch, batch_idx):
        gen_opt, dis_opt = self.optimizers()

        batch_size = batch.shape[:-2]
        x = batch.reshape(-1, 1, batch.shape[-1])
        x = self.pqmf(x)
        x = x.reshape(*batch_size, -1, x.shape[-1])

        self.encoder.set_warmed_up(self.warmed_up)
        self.decoder.set_warmed_up(self.warmed_up)

        # ENCODE INPUT
        z, reg = self.encoder.reparametrize(self.encoder(x))[:2]

        # DECODE LATENT
        y = self.decoder(z)

        if self.valid_signal_crop and self.receptive_field.sum():
            x = rave.core.valid_signal_crop(x, *self.receptive_field)
            y = rave.core.valid_signal_crop(y, *self.receptive_field)

        # DISTANCE BETWEEN INPUT AND OUTPUT
        distance = rave.core.multiscale_spectral_distance(x, y)

        x = x.reshape(x.shape[0] * self.n_channels, -1, x.shape[-1])
        y = y.reshape(y.shape[0] * self.n_channels, -1, y.shape[-1])
        x = self.pqmf.inverse(x)
        y = self.pqmf.inverse(y)
        x = x.reshape(*batch_size, self.n_channels, -1)
        y = y.reshape(*batch_size, self.n_channels, -1)

        distance = distance + rave.core.multiscale_spectral_distance(x, y)

        loud_x = self.loudness(x)
        loud_y = self.loudness(y)
        loud_dist = (loud_x - loud_y).pow(2).mean()
        distance = distance + loud_dist

        feature_matching_distance = 0.
        if self.warmed_up:  # DISCRIMINATION
            xy = torch.cat([x, y], 0)
            features = self.discriminator(xy)

            feature_true, feature_fake = self.split_features(features)

            loss_dis = 0
            loss_adv = 0

            pred_true = 0
            pred_fake = 0

            for scale_true, scale_fake in zip(feature_true, feature_fake):
                current_feature_distance = sum(
                    map(
                        self.feature_matching_fun,
                        scale_true[self.num_skipped_features:],
                        scale_fake[self.num_skipped_features:],
                    )) / len(scale_true[self.num_skipped_features:])

                feature_matching_distance = feature_matching_distance + current_feature_distance

                _dis, _adv = self.gan_loss(scale_true[-1], scale_fake[-1])

                pred_true = pred_true + scale_true[-1].mean()
                pred_fake = pred_fake + scale_fake[-1].mean()

                loss_dis = loss_dis + _dis
                loss_adv = loss_adv + _adv

            feature_matching_distance = feature_matching_distance / len(
                feature_true)

        else:
            pred_true = torch.tensor(0.).to(x)
            pred_fake = torch.tensor(0.).to(x)
            loss_dis = torch.tensor(0.).to(x)
            loss_adv = torch.tensor(0.).to(x)

        # COMPOSE GEN LOSS
        loss_gen = distance + loss_adv + reg

        if self.feature_match:
            loss_gen = loss_gen + 10 * feature_matching_distance

        # OPTIMIZATION
        if batch_idx % 2 and self.warmed_up:
            dis_opt.zero_grad()
            loss_dis.backward()
            dis_opt.step()
        else:
            gen_opt.zero_grad()
            loss_gen.backward()
            gen_opt.step()

        # LOGGING
        self.log("loss_dis", loss_dis)
        self.log("loss_gen", loss_gen)
        self.log("loud_dist", loud_dist)
        self.log("regularization", reg)
        self.log("pred_true", pred_true.mean())
        self.log("pred_fake", pred_fake.mean())
        self.log("distance", distance)
        self.log("feature_matching", feature_matching_distance)

    def encode(self, x):
        x = self.pqmf(x)
        z, = self.encoder.reparametrize(self.encoder(x))[:1]
        return z

    def decode(self, z):
        y = self.decoder(z)
        y = self.pqmf.inverse(y)
        return y

    def forward(self, x):
        return self.decode(self.encode(x))

    def on_train_start(self):
        self.warmed_up = bool(self.saved_step > self.warmup)

    def validation_step(self, batch, batch_idx):

        # x = batch.unsqueeze(1)
        x = batch
        batch_size = x.shape[:-2]
        x = x.reshape(-1, 1, x.shape[-1])
        x = self.pqmf(x)
        x = x.reshape(*batch_size, -1, x.shape[-1])
        z = self.encoder(x)

        if isinstance(self.encoder, VariationalEncoder):
            mean = torch.split(z, z.shape[1] // 2, 1)[0]
        else:
            mean = None

        z = self.encoder.reparametrize(z)[0]
        y = self.decoder(z)

        x = x.reshape(x.shape[0] * self.n_channels, -1, x.shape[-1])
        y = y.reshape(y.shape[0] * self.n_channels, -1, y.shape[-1])
        x = self.pqmf.inverse(x)
        y = self.pqmf.inverse(y)
        x = x.reshape(*batch_size, self.n_channels, -1)
        y = y.reshape(*batch_size, self.n_channels, -1)

        distance = rave.core.multiscale_spectral_distance(x, y)

        if self.trainer is not None:
            self.log("validation", distance)
        return torch.cat([x, y], -1), mean

    def validation_epoch_end(self, out):
        if not self.receptive_field.sum():
            print("Computing receptive field for this configuration...")
            lrf, rrf = rave.core.get_rave_receptive_field(self, n_channels=self.n_channels)
            self.receptive_field[0] = lrf
            self.receptive_field[1] = rrf
            print(
                f"Receptive field: {1000*lrf/self.sr:.2f}ms <-- x --> {1000*rrf/self.sr:.2f}ms"
            )

        if not len(out): return

        audio, z = list(zip(*out))
        audio = list(map(lambda x: x.cpu(), audio))

        # LATENT SPACE ANALYSIS
        if not self.warmed_up and isinstance(self.encoder, VariationalEncoder):
            z = torch.cat(z, 0)
            z = rearrange(z, "b c t -> (b t) c")

            self.latent_mean.copy_(z.mean(0))
            z = z - self.latent_mean

            pca = PCA(z.shape[-1]).fit(z.cpu().numpy())

            components = pca.components_
            components = torch.from_numpy(components).to(z)
            self.latent_pca.copy_(components)

            var = pca.explained_variance_ / np.sum(pca.explained_variance_)
            var = np.cumsum(var)

            self.fidelity.copy_(torch.from_numpy(var).to(self.fidelity))

            var_percent = [.8, .9, .95, .99]
            for p in var_percent:
                self.log(
                    f"fidelity_{p}",
                    np.argmax(var > p).astype(np.float32),
                )

        y = torch.cat(audio, 0)[:8].reshape(-1)
        self.logger.experiment.add_audio("audio_val", y, self.eval_number,
                                         self.sr)
        self.eval_number += 1<|MERGE_RESOLUTION|>--- conflicted
+++ resolved
@@ -34,12 +34,8 @@
 
     def __init__(self, latent_size, pqmf, sampling_rate, loudness, encoder,
                  decoder, discriminator, phase_1_duration, gan_loss,
-<<<<<<< HEAD
-                 feature_match, valid_signal_crop, n_channels=1):
-=======
                  feature_match, valid_signal_crop, feature_matching_fun,
-                 num_skipped_features):
->>>>>>> 92be8f61
+                 num_skipped_features, n_channels=1):
         super().__init__()
 
         self.pqmf = pqmf(n_channels=n_channels)
@@ -63,12 +59,9 @@
         self.sr = sampling_rate
         self.feature_match = feature_match
         self.valid_signal_crop = valid_signal_crop
-<<<<<<< HEAD
         self.n_channels = n_channels
-=======
         self.feature_matching_fun = feature_matching_fun
         self.num_skipped_features = num_skipped_features
->>>>>>> 92be8f61
 
         self.eval_number = 0
 
