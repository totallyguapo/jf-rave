--- conflicted
+++ resolved
@@ -375,15 +375,11 @@
                  warmup,
                  mode,
                  no_latency=False,
-<<<<<<< HEAD
-                 sr=24000,
-                 a_n_channels=1):
-=======
                  min_kl=1e-4,
                  max_kl=5e-1,
                  cropped_latent_size=0,
-                 sr=24000):
->>>>>>> 20d93aae
+                 sr=24000,
+                 a_n_channels=1):
         super().__init__()
         self.save_hyperparameters()
 
@@ -397,14 +393,6 @@
 
         self.loudness = Loudness(sr, 512, a_n_channels = self.a_n_channels)
 
-<<<<<<< HEAD
-        self.encoder = Encoder(data_size, capacity, latent_size, ratios,
-                               "causal" if no_latency else "centered", bias, a_n_channels)
-        self.decoder = Generator(latent_size, capacity, data_size, ratios,
-                                 loud_stride, use_noise, noise_ratios,
-                                 noise_bands,
-                                 "causal" if no_latency else "centered", bias, a_n_channels)
-=======
         encoder_out_size = cropped_latent_size if cropped_latent_size else latent_size
 
         self.encoder = Encoder(
@@ -414,6 +402,7 @@
             ratios,
             "causal" if no_latency else "centered",
             bias,
+            a_n_channels
         )
         self.decoder = Generator(
             latent_size,
@@ -426,8 +415,8 @@
             noise_bands,
             "causal" if no_latency else "centered",
             bias,
+            a_n_channels
         )
->>>>>>> 20d93aae
 
         self.discriminator = StackDiscriminators(
             3,
