--- conflicted
+++ resolved
@@ -15,6 +15,7 @@
 
 
 class Profiler:
+
     def __init__(self):
         self.ticks = [[time(), None]]
 
@@ -32,6 +33,7 @@
 
 
 class Residual(nn.Module):
+
     def __init__(self, module, cumulative_delay=0):
         super().__init__()
         delay = module.cumulative_delay
@@ -48,6 +50,7 @@
 
 
 class ResidualStack(nn.Module):
+
     def __init__(self,
                  dim,
                  kernel_size,
@@ -99,6 +102,7 @@
 
 
 class UpsampleLayer(nn.Module):
+
     def __init__(self,
                  in_dim,
                  out_dim,
@@ -138,6 +142,7 @@
 
 
 class NoiseGenerator(nn.Module):
+
     def __init__(self, in_size, data_size, ratios, noise_bands, padding_mode):
         super().__init__()
         net = []
@@ -181,6 +186,7 @@
 
 
 class Generator(nn.Module):
+
     def __init__(self,
                  latent_size,
                  capacity,
@@ -289,6 +295,7 @@
 
 
 class Encoder(nn.Module):
+
     def __init__(self,
                  data_size,
                  capacity,
@@ -343,6 +350,7 @@
 
 
 class Discriminator(nn.Module):
+
     def __init__(self, in_size, capacity, multiplier, n_layers):
         super().__init__()
 
@@ -381,16 +389,13 @@
         feature = []
         for layer in self.net:
             x = layer(x)
-<<<<<<< HEAD
-            if isinstance(layer, cc.Conv1d):
-=======
             if isinstance(layer, nn.Conv1d):
->>>>>>> e2821367
                 feature.append(x)
         return feature
 
 
 class StackDiscriminators(nn.Module):
+
     def __init__(self, n_dis, *args, **kwargs):
         super().__init__()
         self.discriminators = nn.ModuleList(
@@ -405,6 +410,7 @@
 
 
 class RAVE(pl.LightningModule):
+
     def __init__(self,
                  data_size,
                  capacity,
