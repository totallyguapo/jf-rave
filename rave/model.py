import math
from time import time
<<<<<<< HEAD
from typing import Callable, Optional, Iterable, Dict
=======
from typing import Callable, Dict, Optional
>>>>>>> 76619260

import gin, pdb
import numpy as np
import pytorch_lightning as pl
import torch
import torch.nn as nn
from einops import rearrange
from sklearn.decomposition import PCA

import rave.core

from . import blocks


_default_loss_weights = {
    'audio_distance': 1.,
    'multiband_audio_distance': 1.,
    'adversarial': 1.,
    'regularization': .02,
    'feature_matching' : 20,
}

class Profiler:

    def __init__(self):
        self.ticks = [[time(), None]]

    def tick(self, msg):
        self.ticks.append([time(), msg])

    def __repr__(self):
        rep = 80 * "=" + "\n"
        for i in range(1, len(self.ticks)):
            msg = self.ticks[i][1]
            ellapsed = self.ticks[i][0] - self.ticks[i - 1][0]
            rep += msg + f": {ellapsed*1000:.2f}ms\n"
        rep += 80 * "=" + "\n\n\n"
        return rep


class WarmupCallback(pl.Callback):

    def __init__(self) -> None:
        super().__init__()
        self.state = {'training_steps': 0}

    def on_train_batch_start(self, trainer, pl_module, batch,
                             batch_idx) -> None:
        if self.state['training_steps'] >= pl_module.warmup:
            pl_module.warmed_up = True
        self.state['training_steps'] += 1

    def state_dict(self):
        return self.state.copy()

    def load_state_dict(self, state_dict):
        self.state.update(state_dict)


class QuantizeCallback(WarmupCallback):

    def on_train_batch_(self, trainer, pl_module, batch,
                             batch_idx) -> None:

        if pl_module.warmup_quantize is None: return

        if self.state['training_steps'] >= pl_module.warmup_quantize:
            if isinstance(pl_module.encoder, blocks.DiscreteEncoder):
                pl_module.encoder.enabled = torch.tensor(1).type_as(
                    pl_module.encoder.enabled)
        self.state['training_steps'] += 1


@gin.configurable
class BetaWarmupCallback(pl.Callback):

    def __init__(self, initial_value: float, target_value: float,
                 warmup_len: int) -> None:
        super().__init__()
        self.state = {'training_steps': 0}
        self.warmup_len = warmup_len
        self.initial_value = initial_value
        self.target_value = target_value

    def on_train_batch_start(self, trainer, pl_module, batch,
                             batch_idx) -> None:
        self.state['training_steps'] += 1
        if self.state["training_steps"] >= self.warmup_len:
            pl_module.beta_factor = self.target_value
            return

        warmup_ratio = self.state["training_steps"] / self.warmup_len

        beta = math.log(self.initial_value) * (1 - warmup_ratio) + math.log(
            self.target_value) * warmup_ratio
        pl_module.beta_factor = math.exp(beta)

    def state_dict(self):
        return self.state.copy()

    def load_state_dict(self, state_dict):
        self.state.update(state_dict)


@gin.configurable
class RAVE(pl.LightningModule):

    def __init__(
        self,
        latent_size,
        sampling_rate,
        encoder,
        decoder,
        discriminator,
        phase_1_duration,
        gan_loss,
        valid_signal_crop,
        feature_matching_fun,
        num_skipped_features,
        audio_distance: Callable[[], nn.Module],
        multiband_audio_distance: Callable[[], nn.Module],
<<<<<<< HEAD
        balancer: Callable[[], Balancer],
        n_bands: int = 16,
        loss_weights: Dict[str, float] = {},
=======
        weights: Dict[str, float],
>>>>>>> 76619260
        warmup_quantize: Optional[int] = None,
        pqmf: Optional[Callable[[], nn.Module]] = None,
        update_discriminator_every: int = 2,
        n_channels: int = 1,
        is_mel_input: bool = False,
        enable_pqmf_encode: bool = True,
        enable_pqmf_decode: bool = True,
        audio_monitor_epochs: int = 1
    ):
        super().__init__()
        self.pqmf = None
        if pqmf is not None:
            self.pqmf = pqmf(n_channels=n_channels)
        if enable_pqmf_encode or is_mel_input:
            enc_data_size = n_bands
        else:
            enc_data_size = n_channels
        self.encoder = encoder(n_channels=n_channels)
        self.decoder = decoder(n_channels=n_channels)
        self.discriminator = discriminator(n_channels=n_channels)

        self.audio_distance = audio_distance()
        self.multiband_audio_distance = multiband_audio_distance()

        self.gan_loss = gan_loss

        self.register_buffer("latent_pca", torch.eye(latent_size))
        self.register_buffer("latent_mean", torch.zeros(latent_size))
        self.register_buffer("fidelity", torch.zeros(latent_size))

        self.latent_size = latent_size

        self.automatic_optimization = False

        # SCHEDULE
        self.warmup = phase_1_duration
        self.warmup_quantize = warmup_quantize
<<<<<<< HEAD
        # self.balancer = balancer()
        self.loss_weights = dict(_default_loss_weights)
        self.loss_weights.update(loss_weights)
=======
        self.weights = weights

>>>>>>> 76619260
        self.warmed_up = False

        # CONSTANTS
        self.sr = sampling_rate
        self.valid_signal_crop = valid_signal_crop
        self.n_channels = n_channels
        self.feature_matching_fun = feature_matching_fun
        self.num_skipped_features = num_skipped_features
        self.update_discriminator_every = update_discriminator_every

        self.eval_number = 0
        self.beta_factor = 1.
        self.integrator = None

        self.enable_pqmf_encode = enable_pqmf_encode
        self.enable_pqmf_decode = enable_pqmf_decode

        self.register_buffer("receptive_field", torch.tensor([0, 0]).long())
        self.audio_monitor_epochs = audio_monitor_epochs

    def configure_optimizers(self):
        gen_p = list(self.encoder.parameters())
        gen_p += list(self.decoder.parameters())
        dis_p = list(self.discriminator.parameters())

        gen_opt = torch.optim.Adam(gen_p, 1e-3, (.5, .9))
        dis_opt = torch.optim.Adam(dis_p, 1e-4, (.5, .9))

        return ({'optimizer': gen_opt,
                 'lr_scheduler': {'scheduler': torch.optim.lr_scheduler.LinearLR(gen_opt, start_factor=1.0, end_factor=0.1, total_iters=self.warmup)}},
                {'optimizer':dis_opt})

    def _pqmf_encode(self, x: torch.Tensor):
        batch_size = x.shape[:-2]
        x_multiband = x.reshape(-1, 1, x.shape[-1])
        x_multiband = self.pqmf(x_multiband)
        x_multiband = x_multiband.reshape(*batch_size, -1, x_multiband.shape[-1])
        return x_multiband
    
    def _pqmf_decode(self, x: torch.Tensor, batch_size: Iterable[int]):
        x = x.reshape(x.shape[0] * self.n_channels, -1, x.shape[-1])
        x = self.pqmf.inverse(x)
        x = x.reshape(*batch_size, self.n_channels, -1)
        return x
        
    def encode(self, x):
        if self.enable_pqmf_encode:
            batch_size = x.shape[:-2]
            x = x.reshape(-1, 1, x.shape[-1])
            x = self.pqmf(x)
            x = x.reshape(*batch_size, -1, x.shape[-1])
        z, = self.encoder.reparametrize(self.encoder(x))[:1]
        return z

    def decode(self, z):
        batch_size = z.shape[:-2]
        y = self.decoder(z)
        if self.enable_pqmf_decode:
            y = y.reshape(y.shape[0] * self.n_channels, -1, y.shape[-1])
            y = self.pqmf.inverse(y)
            y = y.reshape(*batch_size, self.n_channels, -1)
        return y

    def forward(self, x):
        return self.decode(self.encode(x))

    def on_train_batch_end(self, outputs, batch, batch_idx) -> None:
        self.lr_schedulers().step()
        return super().on_train_batch_end(outputs, batch, batch_idx)

    def split_features(self, features):
        feature_real = []
        feature_fake = []
        for scale in features:
            true, fake = zip(*map(
                lambda x: torch.split(x, x.shape[0] // 2, 0),
                scale,
            ))
            feature_real.append(true)
            feature_fake.append(fake)
        return feature_real, feature_fake

    def training_step(self, batch, batch_idx):
        p = Profiler()
        gen_opt, dis_opt = self.optimizers()
        x_raw = batch
        x_raw.requires_grad = True

        batch_size = x_raw.shape[:-2]
        self.encoder.set_warmed_up(self.warmed_up)
        self.decoder.set_warmed_up(self.warmed_up)

        # ENCODE INPUT
        # get multiband in case
        x_multiband = None
        if (self.enable_pqmf_decode or self.enable_pqmf_encode):
            x_multiband = self._pqmf_encode(x_raw)
        x_enc = x_multiband if self.enable_pqmf_encode else x_raw
        z = self.encoder(x_enc)

        z, reg = self.encoder.reparametrize(z)[:2]
        p.tick('encode')

        # DECODE LATENT
<<<<<<< HEAD
        y = self.decoder(z)

        y_multiband = y
        x_raw = self._pqmf_decode(x_multiband, batch_size=batch_size)
        if self.enable_pqmf_decode:
            y_multiband = y
            y_raw = self._pqmf_decode(y, batch_size=batch_size)
        else:
            y_raw = y 
            y_multiband = self._pqmf_encode(y)
=======
        y_multiband = self.decoder(z)
>>>>>>> 76619260

        p.tick('decode')

        if self.valid_signal_crop and self.receptive_field.sum():
            x_multiband = rave.core.valid_signal_crop(
                x_multiband,
                *self.receptive_field,
            )
            y_multiband = rave.core.valid_signal_crop(
                y_multiband,
                *self.receptive_field,
            )
        p.tick('crop')

        # DISTANCE BETWEEN INPUT AND OUTPUT
        distances = {}
        multiband_distance =  self.multiband_audio_distance(
            x_multiband, y_multiband)
        p.tick('mb distance')
        for k, v in multiband_distance.items():
            distances[f'multiband_{k}'] = self.loss_weights['multiband_audio_distance'] * v

        fullband_distance = self.audio_distance(x_raw, y_raw)
        p.tick('fb distance')

        for k, v in fullband_distance.items():
            distances[f'fullband_{k}'] = self.loss_weights['audio_distance'] *  v

        feature_matching_distance = 0.

        if self.warmed_up:  # DISCRIMINATION
            xy = torch.cat([x_raw, y_raw], 0)
            features = self.discriminator(xy)

            feature_real, feature_fake = self.split_features(features)

            loss_dis = 0
            loss_adv = 0

            pred_real = 0
            pred_fake = 0

            for scale_real, scale_fake in zip(feature_real, feature_fake):
                current_feature_distance = sum(
                    map(
                        self.feature_matching_fun,
                        scale_real[self.num_skipped_features:],
                        scale_fake[self.num_skipped_features:],
                    )) / len(scale_real[self.num_skipped_features:])

                feature_matching_distance = feature_matching_distance + current_feature_distance

                _dis, _adv = self.gan_loss(scale_real[-1], scale_fake[-1])

                pred_real = pred_real + scale_real[-1].mean()
                pred_fake = pred_fake + scale_fake[-1].mean()

                loss_dis = loss_dis + _dis
                loss_adv = loss_adv + _adv

            feature_matching_distance = feature_matching_distance / len(
                feature_real)

        else:
            pred_real = torch.tensor(0.).to(x_raw)
            pred_fake = torch.tensor(0.).to(x_raw)
            loss_dis = torch.tensor(0.).to(x_raw)
            loss_adv = torch.tensor(0.).to(x_raw)
        p.tick('discrimination')

        # COMPOSE GEN LOSS
        loss_gen = {}
        loss_gen.update(distances)
        p.tick('update loss gen dict')

        if reg.item():
<<<<<<< HEAD
            loss_gen['regularization'] = self.loss_weights['regularization'] * reg
=======
            loss_gen['regularization'] = reg * self.beta_factor
>>>>>>> 76619260

        if self.warmed_up:
            loss_gen['feature_matching'] = self.loss_weights['feature_matching'] * feature_matching_distance
            loss_gen['adversarial'] = self.loss_weights['adversarial'] * loss_adv

        # OPTIMIZATION
        if not (batch_idx %
                self.update_discriminator_every) and self.warmed_up:
            dis_opt.zero_grad()
            loss_dis.backward()
            dis_opt.step()
            p.tick('dis opt')
        else:
            gen_opt.zero_grad()
<<<<<<< HEAD
            loss = sum(loss_gen.values(), 0)
            loss.backward()
=======
            loss_gen_value = 0.
            for k, v in loss_gen.items():
                loss_gen_value += v * self.weights.get(k, 1.)
            loss_gen_value.backward()
>>>>>>> 76619260
            gen_opt.step()

        # LOGGING
        self.log("beta_factor", self.beta_factor)

        if self.warmed_up:
            self.log("loss_dis", loss_dis)
            self.log("pred_real", pred_real.mean())
            self.log("pred_fake", pred_fake.mean())

        self.log_dict(loss_gen)
        p.tick('logging')

    def validation_step(self, batch, batch_idx):
        batch_size = batch.shape[:-2]
        x_raw = batch

<<<<<<< HEAD
        # get multiband in case
        x_multiband = None
        if (self.enable_pqmf_decode or self.enable_pqmf_encode):
            x_multiband = self._pqmf_encode(x_raw)
        x_enc = x_multiband if self.enable_pqmf_encode else x_raw
        z = self.encoder(x_enc)
=======
        if self.pqmf is not None:
            x_multiband = self.pqmf(x)

        if self.enable_pqmf_encode:
            z = self.encoder(x_multiband)

        else:
            z = self.encoder(x)
>>>>>>> 76619260

        if isinstance(self.encoder, blocks.VariationalEncoder):
            mean = torch.split(z, z.shape[1] // 2, 1)[0]
        else:
            mean = None

        z = self.encoder.reparametrize(z)[0]

        y = self.decoder(z)

        if self.enable_pqmf_decode:
            # y_multiband = y
            x_raw = self._pqmf_decode(x_multiband, batch_size=batch_size)
            y_raw = self._pqmf_decode(y, batch_size=batch_size)
        else:
            # y_multiband = None
            y_raw = y

        distance = self.audio_distance(x_raw, y_raw)

        full_distance = sum(distance.values())

        if self.trainer is not None:
            self.log('validation', full_distance)

        return torch.cat([x_raw, y_raw], -1), mean

    def validation_epoch_end(self, out):
        if not self.receptive_field.sum():
            print("Computing receptive field for this configuration...")
            lrf, rrf = rave.core.get_rave_receptive_field(self, n_channels=self.n_channels)
            self.receptive_field[0] = lrf
            self.receptive_field[1] = rrf
            print(
                f"Receptive field: {1000*lrf/self.sr:.2f}ms <-- x --> {1000*rrf/self.sr:.2f}ms"
            )

        if not len(out): return

        audio, z = list(zip(*out))
        audio = list(map(lambda x: x.cpu(), audio))

        # LATENT SPACE ANALYSIS
        if not self.warmed_up and isinstance(self.encoder,
                                             blocks.VariationalEncoder):
            z = torch.cat(z, 0)
            z = rearrange(z, "b c t -> (b t) c")

            self.latent_mean.copy_(z.mean(0))
            z = z - self.latent_mean

            pca = PCA(z.shape[-1]).fit(z.cpu().numpy())

            components = pca.components_
            components = torch.from_numpy(components).to(z)
            self.latent_pca.copy_(components)

            var = pca.explained_variance_ / np.sum(pca.explained_variance_)
            var = np.cumsum(var)

            self.fidelity.copy_(torch.from_numpy(var).to(self.fidelity))

            var_percent = [.8, .9, .95, .99]
            for p in var_percent:
                self.log(
                    f"fidelity_{p}",
                    np.argmax(var > p).astype(np.float32),
                )

        y = torch.cat(audio, 0)[:8].reshape(-1).numpy()
        if self.integrator is not None:
            y = self.integrator(y)
        self.logger.experiment.add_audio("audio_val", y, self.eval_number,
                                        self.sr)
        self.eval_number += 1

    def on_fit_start(self):
        tb = self.logger.experiment

        config = gin.operative_config_str()
        config = config.split('\n')
        config = ['```'] + config + ['```']
        config = '\n'.join(config)
        tb.add_text("config", config)

        model = str(self)
        model = model.split('\n')
        model = ['```'] + model + ['```']
        model = '\n'.join(model)
        tb.add_text("model", model)<|MERGE_RESOLUTION|>--- conflicted
+++ resolved
@@ -1,10 +1,6 @@
 import math
 from time import time
-<<<<<<< HEAD
 from typing import Callable, Optional, Iterable, Dict
-=======
-from typing import Callable, Dict, Optional
->>>>>>> 76619260
 
 import gin, pdb
 import numpy as np
@@ -13,6 +9,8 @@
 import torch.nn as nn
 from einops import rearrange
 from sklearn.decomposition import PCA
+from pytorch_lightning.trainer.states import RunningStage
+
 
 import rave.core
 
@@ -23,7 +21,6 @@
     'audio_distance': 1.,
     'multiband_audio_distance': 1.,
     'adversarial': 1.,
-    'regularization': .02,
     'feature_matching' : 20,
 }
 
@@ -126,30 +123,22 @@
         num_skipped_features,
         audio_distance: Callable[[], nn.Module],
         multiband_audio_distance: Callable[[], nn.Module],
-<<<<<<< HEAD
-        balancer: Callable[[], Balancer],
+        weights: Dict[str, float],
         n_bands: int = 16,
-        loss_weights: Dict[str, float] = {},
-=======
-        weights: Dict[str, float],
->>>>>>> 76619260
         warmup_quantize: Optional[int] = None,
         pqmf: Optional[Callable[[], nn.Module]] = None,
         update_discriminator_every: int = 2,
         n_channels: int = 1,
-        is_mel_input: bool = False,
-        enable_pqmf_encode: bool = True,
-        enable_pqmf_decode: bool = True,
+        input_mode: str = "pqmf",
+        output_mode: str = "pqmf",
         audio_monitor_epochs: int = 1
     ):
         super().__init__()
-        self.pqmf = None
-        if pqmf is not None:
-            self.pqmf = pqmf(n_channels=n_channels)
-        if enable_pqmf_encode or is_mel_input:
-            enc_data_size = n_bands
-        else:
-            enc_data_size = n_channels
+        self.pqmf = pqmf(n_channels=n_channels)
+        assert input_mode in ['pqmf', 'mel', 'raw']
+        assert output_mode in ['raw', 'pqmf']
+        self.input_mode = input_mode
+        self.output_mode = output_mode
         self.encoder = encoder(n_channels=n_channels)
         self.decoder = decoder(n_channels=n_channels)
         self.discriminator = discriminator(n_channels=n_channels)
@@ -170,14 +159,8 @@
         # SCHEDULE
         self.warmup = phase_1_duration
         self.warmup_quantize = warmup_quantize
-<<<<<<< HEAD
-        # self.balancer = balancer()
-        self.loss_weights = dict(_default_loss_weights)
-        self.loss_weights.update(loss_weights)
-=======
-        self.weights = weights
-
->>>>>>> 76619260
+        self.weights = _default_loss_weights
+        self.weights.update(weights)
         self.warmed_up = False
 
         # CONSTANTS
@@ -192,8 +175,9 @@
         self.beta_factor = 1.
         self.integrator = None
 
-        self.enable_pqmf_encode = enable_pqmf_encode
-        self.enable_pqmf_decode = enable_pqmf_decode
+        # self.enable_pqmf_encode = enable_pqmf_encode
+        # self.enable_pqmf_decode = enable_pqmf_decode
+
 
         self.register_buffer("receptive_field", torch.tensor([0, 0]).long())
         self.audio_monitor_epochs = audio_monitor_epochs
@@ -223,22 +207,24 @@
         x = x.reshape(*batch_size, self.n_channels, -1)
         return x
         
-    def encode(self, x):
-        if self.enable_pqmf_encode:
-            batch_size = x.shape[:-2]
-            x = x.reshape(-1, 1, x.shape[-1])
-            x = self.pqmf(x)
-            x = x.reshape(*batch_size, -1, x.shape[-1])
-        z, = self.encoder.reparametrize(self.encoder(x))[:1]
+    def encode(self, x, return_mb: bool = False):
+        x_enc = x
+        if self.input_mode == "pqmf":
+            x_enc = self._pqmf_encode(x)
+        z = self.encoder(x_enc)
+        if return_mb:
+            if self.input_mode == "pqmf":
+                return z, x_enc
+            else:
+                x_multiband = self._pqmf_encode(x)
+                return z, x_multiband
         return z
 
     def decode(self, z):
         batch_size = z.shape[:-2]
         y = self.decoder(z)
-        if self.enable_pqmf_decode:
-            y = y.reshape(y.shape[0] * self.n_channels, -1, y.shape[-1])
-            y = self.pqmf.inverse(y)
-            y = y.reshape(*batch_size, self.n_channels, -1)
+        if self.output_mode == "pqmf":
+            y = self._pqmf_decode(y, batch_size=batch_size)
         return y
 
     def forward(self, x):
@@ -272,30 +258,19 @@
 
         # ENCODE INPUT
         # get multiband in case
-        x_multiband = None
-        if (self.enable_pqmf_decode or self.enable_pqmf_encode):
-            x_multiband = self._pqmf_encode(x_raw)
-        x_enc = x_multiband if self.enable_pqmf_encode else x_raw
-        z = self.encoder(x_enc)
+        z, x_multiband = self.encode(x_raw, return_mb=True)
 
         z, reg = self.encoder.reparametrize(z)[:2]
         p.tick('encode')
 
         # DECODE LATENT
-<<<<<<< HEAD
         y = self.decoder(z)
-
-        y_multiband = y
-        x_raw = self._pqmf_decode(x_multiband, batch_size=batch_size)
-        if self.enable_pqmf_decode:
+        if self.output_mode == "pqmf":
             y_multiband = y
             y_raw = self._pqmf_decode(y, batch_size=batch_size)
         else:
             y_raw = y 
             y_multiband = self._pqmf_encode(y)
-=======
-        y_multiband = self.decoder(z)
->>>>>>> 76619260
 
         p.tick('decode')
 
@@ -316,13 +291,13 @@
             x_multiband, y_multiband)
         p.tick('mb distance')
         for k, v in multiband_distance.items():
-            distances[f'multiband_{k}'] = self.loss_weights['multiband_audio_distance'] * v
+            distances[f'multiband_{k}'] = self.weights['multiband_audio_distance'] * v
 
         fullband_distance = self.audio_distance(x_raw, y_raw)
         p.tick('fb distance')
 
         for k, v in fullband_distance.items():
-            distances[f'fullband_{k}'] = self.loss_weights['audio_distance'] *  v
+            distances[f'fullband_{k}'] = self.weights['audio_distance'] *  v
 
         feature_matching_distance = 0.
 
@@ -372,15 +347,11 @@
         p.tick('update loss gen dict')
 
         if reg.item():
-<<<<<<< HEAD
-            loss_gen['regularization'] = self.loss_weights['regularization'] * reg
-=======
             loss_gen['regularization'] = reg * self.beta_factor
->>>>>>> 76619260
 
         if self.warmed_up:
-            loss_gen['feature_matching'] = self.loss_weights['feature_matching'] * feature_matching_distance
-            loss_gen['adversarial'] = self.loss_weights['adversarial'] * loss_adv
+            loss_gen['feature_matching'] = self.weights['feature_matching'] * feature_matching_distance
+            loss_gen['adversarial'] = self.weights['adversarial'] * loss_adv
 
         # OPTIMIZATION
         if not (batch_idx %
@@ -391,15 +362,10 @@
             p.tick('dis opt')
         else:
             gen_opt.zero_grad()
-<<<<<<< HEAD
-            loss = sum(loss_gen.values(), 0)
-            loss.backward()
-=======
             loss_gen_value = 0.
             for k, v in loss_gen.items():
                 loss_gen_value += v * self.weights.get(k, 1.)
             loss_gen_value.backward()
->>>>>>> 76619260
             gen_opt.step()
 
         # LOGGING
@@ -413,53 +379,24 @@
         self.log_dict(loss_gen)
         p.tick('logging')
 
-    def validation_step(self, batch, batch_idx):
-        batch_size = batch.shape[:-2]
-        x_raw = batch
-
-<<<<<<< HEAD
-        # get multiband in case
-        x_multiband = None
-        if (self.enable_pqmf_decode or self.enable_pqmf_encode):
-            x_multiband = self._pqmf_encode(x_raw)
-        x_enc = x_multiband if self.enable_pqmf_encode else x_raw
-        z = self.encoder(x_enc)
-=======
-        if self.pqmf is not None:
-            x_multiband = self.pqmf(x)
-
-        if self.enable_pqmf_encode:
-            z = self.encoder(x_multiband)
-
-        else:
-            z = self.encoder(x)
->>>>>>> 76619260
-
+    def validation_step(self, x, batch_idx):
+
+        z = self.encode(x)
         if isinstance(self.encoder, blocks.VariationalEncoder):
             mean = torch.split(z, z.shape[1] // 2, 1)[0]
         else:
             mean = None
 
         z = self.encoder.reparametrize(z)[0]
-
-        y = self.decoder(z)
-
-        if self.enable_pqmf_decode:
-            # y_multiband = y
-            x_raw = self._pqmf_decode(x_multiband, batch_size=batch_size)
-            y_raw = self._pqmf_decode(y, batch_size=batch_size)
-        else:
-            # y_multiband = None
-            y_raw = y
-
-        distance = self.audio_distance(x_raw, y_raw)
-
+        y = self.decode(z)
+
+        distance = self.audio_distance(x, y)
         full_distance = sum(distance.values())
 
         if self.trainer is not None:
             self.log('validation', full_distance)
 
-        return torch.cat([x_raw, y_raw], -1), mean
+        return torch.cat([x, y], -1), mean
 
     def validation_epoch_end(self, out):
         if not self.receptive_field.sum():
@@ -476,6 +413,9 @@
         audio, z = list(zip(*out))
         audio = list(map(lambda x: x.cpu(), audio))
 
+        if self.trainer.state.stage == RunningStage.SANITY_CHECKING:
+            return
+
         # LATENT SPACE ANALYSIS
         if not self.warmed_up and isinstance(self.encoder,
                                              blocks.VariationalEncoder):
