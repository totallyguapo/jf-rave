--- conflicted
+++ resolved
@@ -57,12 +57,10 @@
     prior_resolution = input("prior resolution (defaults to 32): ")
     fidelity = input("reconstruction fidelity (defaults to 0.95): ")
     no_latency = input("latency compensation (defaults to false): ")
-<<<<<<< HEAD
     mono = input("mono (defaults to true): ")
-=======
     latent_size = input("latent size (learned if left blank): ")
     pressure = input("regularization strength (defaults to 0.1): ")
->>>>>>> 20d93aae
+
 
     header(f"{name}: training instructions")
     subsection("train rave")
@@ -88,15 +86,12 @@
         cmd += f"--warmup {warmup} "
     if no_latency:
         cmd += f"--no-latency {no_latency.lower()} "
-<<<<<<< HEAD
     if mono:
         cmd += f"--mono {mono.lower()} "
-=======
     if latent_size:
         cmd += f"--cropped-latent-size {int(latent_size)} "
     if pressure:
         cmd += f"--max-kl {pressure} "
->>>>>>> 20d93aae
 
     p(cmd)
     p("")
