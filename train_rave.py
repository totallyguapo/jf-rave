from ast import arg
import torch
from torch.utils.data import DataLoader, random_split

from rave.model import RAVE
<<<<<<< HEAD
from rave.core import random_phase_mangle, simple_audio_preprocess, EMAModelCheckPoint, RandomCrop, Dequantize
=======
from rave.core import random_phase_mangle, EMAModelCheckPoint
from rave.core import search_for_run
>>>>>>> 20d93aae

from udls import SimpleDataset
from effortless_config import Config
import pytorch_lightning as pl
from os import environ, path
import numpy as np

import GPUtil as gpu

from udls.transforms import Compose, RandomApply

if __name__ == "__main__":

    class args(Config):
        DATA_SIZE = 16
        CAPACITY = 64
        LATENT_SIZE = 128
        RATIOS = [4, 4, 4, 2]
        BIAS = True
        NO_LATENCY = False

        MIN_KL = 1e-4
        MAX_KL = 1e-1
        CROPPED_LATENT_SIZE = 0

        LOUD_STRIDE = 1

        USE_NOISE = True
        NOISE_RATIOS = [4, 4, 4]
        NOISE_BANDS = 5

        D_CAPACITY = 16
        D_MULTIPLIER = 4
        D_N_LAYERS = 4

        WARMUP = 1000000
        MODE = "hinge"
        CKPT = None

        PREPROCESSED = None
        WAV = None
        SR = 48000
        N_SIGNAL = 65536
<<<<<<< HEAD
        MONO = True
=======
        MAX_STEPS = 2000000
>>>>>>> 20d93aae

        BATCH = 8

        NAME = None

    args.parse_args()

    assert args.NAME is not None

    model = RAVE(
        data_size=args.DATA_SIZE,
        capacity=args.CAPACITY,
        latent_size=args.LATENT_SIZE,
        ratios=args.RATIOS,
        bias=args.BIAS,
        loud_stride=args.LOUD_STRIDE,
        use_noise=args.USE_NOISE,
        noise_ratios=args.NOISE_RATIOS,
        noise_bands=args.NOISE_BANDS,
        d_capacity=args.D_CAPACITY,
        d_multiplier=args.D_MULTIPLIER,
        d_n_layers=args.D_N_LAYERS,
        warmup=args.WARMUP,
        mode=args.MODE,
        no_latency=args.NO_LATENCY,
        sr=args.SR,
<<<<<<< HEAD
        a_n_channels = 1 if args.MONO else 2
=======
        min_kl=args.MIN_KL,
        max_kl=args.MAX_KL,
        cropped_latent_size=args.CROPPED_LATENT_SIZE,
>>>>>>> 20d93aae
    )

    x = torch.zeros(args.BATCH, model.a_n_channels, 2**14)
    model.validation_step(x, 0)

    dataset = SimpleDataset(
        args.PREPROCESSED,
        args.WAV,
        preprocess_function=simple_audio_preprocess(args.SR,
                                                    2 * args.N_SIGNAL,
                                                    mono=args.MONO),
        split_set="full",
        transforms=Compose([
            RandomCrop(args.N_SIGNAL),
            RandomApply(
                lambda x: random_phase_mangle(x, 20, 2000, .99, args.SR, axis=0),
                p=.8,
            ),
            Dequantize(16),
            lambda x: x.astype(np.float32),
        ]),
    )

    val = (2 * len(dataset)) // 100
    train = len(dataset) - val
    train, val = random_split(dataset, [train, val])

    train = DataLoader(train, args.BATCH, True, drop_last=True, num_workers=8)
    val = DataLoader(val, args.BATCH, False, num_workers=8)

    # CHECKPOINT CALLBACKS
    validation_checkpoint = pl.callbacks.ModelCheckpoint(
        monitor="validation",
        filename="best",
    )
    last_checkpoint = pl.callbacks.ModelCheckpoint(filename="last")
    ema_checkpoint = EMAModelCheckPoint(model,
                                        filename="ema",
                                        monitor="validation")

    CUDA = gpu.getAvailable(maxMemory=.05)
    VISIBLE_DEVICES = environ.get("CUDA_VISIBLE_DEVICES", "")

    if VISIBLE_DEVICES:
        use_gpu = int(int(VISIBLE_DEVICES) >= 0)
    elif len(CUDA):
        environ["CUDA_VISIBLE_DEVICES"] = str(CUDA[0])
        use_gpu = 1
    elif torch.cuda.is_available():
        print("Cuda is available but no fully free GPU found.")
        print("Training may be slower due to concurrent processes.")
        use_gpu = 1
    else:
        print("No GPU found.")
        use_gpu = 0

    val_check = {}
    if len(train) >= 10000:
        val_check["val_check_interval"] = 10000
    else:
        nepoch = 10000 // len(train)
        val_check["check_val_every_n_epoch"] = nepoch

    trainer = pl.Trainer(
        logger=pl.loggers.TensorBoardLogger(path.join("runs", args.NAME),
                                            name="rave"),
        gpus=use_gpu,
        callbacks=[validation_checkpoint,
                   last_checkpoint],  #, ema_checkpoint],
        resume_from_checkpoint=search_for_run(args.CKPT),
        max_epochs=100000,
        max_steps=args.MAX_STEPS,
        **val_check,
    )
    trainer.fit(model, train, val)<|MERGE_RESOLUTION|>--- conflicted
+++ resolved
@@ -3,12 +3,8 @@
 from torch.utils.data import DataLoader, random_split
 
 from rave.model import RAVE
-<<<<<<< HEAD
 from rave.core import random_phase_mangle, simple_audio_preprocess, EMAModelCheckPoint, RandomCrop, Dequantize
-=======
-from rave.core import random_phase_mangle, EMAModelCheckPoint
 from rave.core import search_for_run
->>>>>>> 20d93aae
 
 from udls import SimpleDataset
 from effortless_config import Config
@@ -52,11 +48,8 @@
         WAV = None
         SR = 48000
         N_SIGNAL = 65536
-<<<<<<< HEAD
         MONO = True
-=======
         MAX_STEPS = 2000000
->>>>>>> 20d93aae
 
         BATCH = 8
 
@@ -83,13 +76,10 @@
         mode=args.MODE,
         no_latency=args.NO_LATENCY,
         sr=args.SR,
-<<<<<<< HEAD
         a_n_channels = 1 if args.MONO else 2
-=======
         min_kl=args.MIN_KL,
         max_kl=args.MAX_KL,
         cropped_latent_size=args.CROPPED_LATENT_SIZE,
->>>>>>> 20d93aae
     )
 
     x = torch.zeros(args.BATCH, model.a_n_channels, 2**14)
