--- conflicted
+++ resolved
@@ -161,18 +161,15 @@
 
 
 class Generator(nn.Module):
-<<<<<<< HEAD
     def __init__(self,
                  latent_size,
                  capacity,
                  data_size,
                  ratios,
+                 use_noise,
                  noise_ratios,
                  noise_bands,
                  bias=False):
-=======
-    def __init__(self, latent_size, capacity, data_size, ratios, bias=False):
->>>>>>> 1ea88098
         super().__init__()
         net = [
             wn(
@@ -193,43 +190,38 @@
 
         self.net = CachedSequential(*net)
 
-<<<<<<< HEAD
         wave_gen = wn(
-=======
-        wave_out = wn(
->>>>>>> 1ea88098
             Conv1d(out_dim, data_size, 7, padding=get_padding(7), bias=bias))
-        loud_out = wn(Conv1d(out_dim, 1, 7, padding=get_padding(7), bias=bias))
-
-<<<<<<< HEAD
+
         loud_gen = wn(Conv1d(out_dim, 1, 7, padding=get_padding(7), bias=bias))
 
-        noise_gen = NoiseGenerator(
-            out_dim,
-            data_size,
-            noise_ratios,
-            noise_bands,
-        )
-
-        self.synth = AlignBranches(wave_gen, loud_gen, noise_gen)
+        branches = [wave_gen, loud_gen]
+
+        if noise:
+            noise_gen = NoiseGenerator(
+                out_dim,
+                data_size,
+                noise_ratios,
+                noise_bands,
+            )
+            branches.append(noise_gen)
+
+        self.synth = AlignBranches(*branches)
+        self.use_noise = use_noise
 
     def forward(self, x, add_noise=True):
-=======
-        self.post_net = AlignBranches(wave_out, loud_out)
-
-    def forward(self, x):
->>>>>>> 1ea88098
         x = self.net(x)
 
-        waveform, loudness, noise = self.synth(x)
+        if self.use_noise:
+            waveform, loudness, noise = self.synth(x)
+        else:
+            waveform, loudness = self.synth(x)
+            noise = None
 
         waveform = torch.tanh(waveform) * mod_sigmoid(loudness)
-<<<<<<< HEAD
-
-        if add_noise:
+
+        if add_noise and self.use_noise:
             waveform = waveform + noise
-=======
->>>>>>> 1ea88098
 
         return waveform
 
@@ -336,11 +328,9 @@
                  latent_size,
                  ratios,
                  bias,
-<<<<<<< HEAD
+                 use_noise,
                  noise_ratios,
                  noise_bands,
-=======
->>>>>>> 1ea88098
                  d_capacity,
                  d_multiplier,
                  d_n_layers,
@@ -359,11 +349,7 @@
 
         self.encoder = Encoder(data_size, capacity, latent_size, ratios, bias)
         self.decoder = Generator(latent_size, capacity, data_size, ratios,
-<<<<<<< HEAD
-                                 noise_ratios, noise_bands, bias)
-=======
-                                 bias)
->>>>>>> 1ea88098
+                                 use_noise, noise_ratios, noise_bands, bias)
 
         self.discriminator = StackDiscriminators(
             3,
